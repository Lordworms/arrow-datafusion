// Licensed to the Apache Software Foundation (ASF) under one
// or more contributor license agreements.  See the NOTICE file
// distributed with this work for additional information
// regarding copyright ownership.  The ASF licenses this file
// to you under the Apache License, Version 2.0 (the
// "License"); you may not use this file except in compliance
// with the License.  You may obtain a copy of the License at
//
//   http://www.apache.org/licenses/LICENSE-2.0
//
// Unless required by applicable law or agreed to in writing,
// software distributed under the License is distributed on an
// "AS IS" BASIS, WITHOUT WARRANTIES OR CONDITIONS OF ANY
// KIND, either express or implied.  See the License for the
// specific language governing permissions and limitations
// under the License.

//! [`StatisticsConverter`] to convert statistics in parquet format to arrow [`ArrayRef`].

// TODO: potentially move this to arrow-rs: https://github.com/apache/arrow-rs/issues/4328

use arrow::datatypes::i256;
use arrow::{array::ArrayRef, datatypes::DataType};
use arrow_array::{
    new_null_array, BinaryArray, BooleanArray, Date32Array, Date64Array, Decimal128Array,
    Decimal256Array, FixedSizeBinaryArray, Float16Array, Float32Array, Float64Array,
    Int16Array, Int32Array, Int64Array, Int8Array, LargeBinaryArray, LargeStringArray,
    StringArray, Time32MillisecondArray, Time32SecondArray, Time64MicrosecondArray,
    Time64NanosecondArray, TimestampMicrosecondArray, TimestampMillisecondArray,
    TimestampNanosecondArray, TimestampSecondArray, UInt16Array, UInt32Array,
    UInt64Array, UInt8Array,
};
use arrow_schema::{Field, FieldRef, Schema, TimeUnit};
use datafusion_common::{internal_datafusion_err, internal_err, plan_err, Result};
use half::f16;
use parquet::data_type::{ByteArray, FixedLenByteArray};
use parquet::file::metadata::{ParquetColumnIndex, ParquetOffsetIndex, RowGroupMetaData};
use parquet::file::page_index::index::{Index, PageIndex};
use parquet::file::statistics::Statistics as ParquetStatistics;
use parquet::schema::types::SchemaDescriptor;
use paste::paste;
use std::sync::Arc;

// Convert the bytes array to i128.
// The endian of the input bytes array must be big-endian.
pub(crate) fn from_bytes_to_i128(b: &[u8]) -> i128 {
    // The bytes array are from parquet file and must be the big-endian.
    // The endian is defined by parquet format, and the reference document
    // https://github.com/apache/parquet-format/blob/54e53e5d7794d383529dd30746378f19a12afd58/src/main/thrift/parquet.thrift#L66
    i128::from_be_bytes(sign_extend_be::<16>(b))
}

// Convert the bytes array to i256.
// The endian of the input bytes array must be big-endian.
pub(crate) fn from_bytes_to_i256(b: &[u8]) -> i256 {
    i256::from_be_bytes(sign_extend_be::<32>(b))
}

// Convert the bytes array to f16
pub(crate) fn from_bytes_to_f16(b: &[u8]) -> Option<f16> {
    match b {
        [low, high] => Some(f16::from_be_bytes([*high, *low])),
        _ => None,
    }
}

// Copy from arrow-rs
// https://github.com/apache/arrow-rs/blob/198af7a3f4aa20f9bd003209d9f04b0f37bb120e/parquet/src/arrow/buffer/bit_util.rs#L54
// Convert the byte slice to fixed length byte array with the length of N.
fn sign_extend_be<const N: usize>(b: &[u8]) -> [u8; N] {
    assert!(b.len() <= N, "Array too large, expected less than {N}");
    let is_negative = (b[0] & 128u8) == 128u8;
    let mut result = if is_negative { [255u8; N] } else { [0u8; N] };
    for (d, s) in result.iter_mut().skip(N - b.len()).zip(b) {
        *d = *s;
    }
    result
}

/// Define an adapter iterator for extracting statistics from an iterator of
/// `ParquetStatistics`
///
///
/// Handles checking if the statistics are present and valid with the correct type.
///
/// Parameters:
/// * `$iterator_type` is the name of the iterator type (e.g. `MinBooleanStatsIterator`)
/// * `$func` is the function to call to get the value (e.g. `min` or `max`)
/// * `$parquet_statistics_type` is the type of the statistics (e.g. `ParquetStatistics::Boolean`)
/// * `$stat_value_type` is the type of the statistics value (e.g. `bool`)
macro_rules! make_stats_iterator {
    ($iterator_type:ident, $func:ident, $parquet_statistics_type:path, $stat_value_type:ty) => {
        /// Maps an iterator of `ParquetStatistics` into an iterator of
        /// `&$stat_value_type``
        ///
        /// Yielded elements:
        /// * Some(stats) if valid
        /// * None if the statistics are not present, not valid, or not $stat_value_type
        struct $iterator_type<'a, I>
        where
            I: Iterator<Item = Option<&'a ParquetStatistics>>,
        {
            iter: I,
        }

        impl<'a, I> $iterator_type<'a, I>
        where
            I: Iterator<Item = Option<&'a ParquetStatistics>>,
        {
            /// Create a new iterator to extract the statistics
            fn new(iter: I) -> Self {
                Self { iter }
            }
        }

        /// Implement the Iterator trait for the iterator
        impl<'a, I> Iterator for $iterator_type<'a, I>
        where
            I: Iterator<Item = Option<&'a ParquetStatistics>>,
        {
            type Item = Option<&'a $stat_value_type>;

            /// return the next statistics value
            fn next(&mut self) -> Option<Self::Item> {
                let next = self.iter.next();
                next.map(|x| {
                    x.and_then(|stats| match stats {
                        $parquet_statistics_type(s) if stats.has_min_max_set() => {
                            Some(s.$func())
                        }
                        _ => None,
                    })
                })
            }

            fn size_hint(&self) -> (usize, Option<usize>) {
                self.iter.size_hint()
            }
        }
    };
}

make_stats_iterator!(
    MinBooleanStatsIterator,
    min,
    ParquetStatistics::Boolean,
    bool
);
make_stats_iterator!(
    MaxBooleanStatsIterator,
    max,
    ParquetStatistics::Boolean,
    bool
);
make_stats_iterator!(MinInt32StatsIterator, min, ParquetStatistics::Int32, i32);
make_stats_iterator!(MaxInt32StatsIterator, max, ParquetStatistics::Int32, i32);
make_stats_iterator!(MinInt64StatsIterator, min, ParquetStatistics::Int64, i64);
make_stats_iterator!(MaxInt64StatsIterator, max, ParquetStatistics::Int64, i64);
make_stats_iterator!(MinFloatStatsIterator, min, ParquetStatistics::Float, f32);
make_stats_iterator!(MaxFloatStatsIterator, max, ParquetStatistics::Float, f32);
make_stats_iterator!(MinDoubleStatsIterator, min, ParquetStatistics::Double, f64);
make_stats_iterator!(MaxDoubleStatsIterator, max, ParquetStatistics::Double, f64);
make_stats_iterator!(
    MinByteArrayStatsIterator,
    min_bytes,
    ParquetStatistics::ByteArray,
    [u8]
);
make_stats_iterator!(
    MaxByteArrayStatsIterator,
    max_bytes,
    ParquetStatistics::ByteArray,
    [u8]
);
make_stats_iterator!(
    MinFixedLenByteArrayStatsIterator,
    min_bytes,
    ParquetStatistics::FixedLenByteArray,
    [u8]
);
make_stats_iterator!(
    MaxFixedLenByteArrayStatsIterator,
    max_bytes,
    ParquetStatistics::FixedLenByteArray,
    [u8]
);

/// Special iterator adapter for extracting i128 values from from an iterator of
/// `ParquetStatistics`
///
/// Handles checking if the statistics are present and valid with the correct type.
///
/// Depending on the parquet file, the statistics for `Decimal128` can be stored as
/// `Int32`, `Int64` or `ByteArray` or `FixedSizeByteArray` :mindblown:
///
/// This iterator handles all cases, extracting the values
/// and converting it to `stat_value_type`.
///
/// Parameters:
/// * `$iterator_type` is the name of the iterator type (e.g. `MinBooleanStatsIterator`)
/// * `$func` is the function to call to get the value (e.g. `min` or `max`)
/// * `$bytes_func` is the function to call to get the value as bytes (e.g. `min_bytes` or `max_bytes`)
/// * `$stat_value_type` is the type of the statistics value (e.g. `i128`)
/// * `convert_func` is the function to convert the bytes to stats value (e.g. `from_bytes_to_i128`)
macro_rules! make_decimal_stats_iterator {
    ($iterator_type:ident, $func:ident, $bytes_func:ident, $stat_value_type:ident, $convert_func: ident) => {
        struct $iterator_type<'a, I>
        where
            I: Iterator<Item = Option<&'a ParquetStatistics>>,
        {
            iter: I,
        }

        impl<'a, I> $iterator_type<'a, I>
        where
            I: Iterator<Item = Option<&'a ParquetStatistics>>,
        {
            fn new(iter: I) -> Self {
                Self { iter }
            }
        }

        impl<'a, I> Iterator for $iterator_type<'a, I>
        where
            I: Iterator<Item = Option<&'a ParquetStatistics>>,
        {
            type Item = Option<$stat_value_type>;

            fn next(&mut self) -> Option<Self::Item> {
                let next = self.iter.next();
                next.map(|x| {
                    x.and_then(|stats| {
                        if !stats.has_min_max_set() {
                            return None;
                        }
                        match stats {
                            ParquetStatistics::Int32(s) => {
                                Some($stat_value_type::from(*s.$func()))
                            }
                            ParquetStatistics::Int64(s) => {
                                Some($stat_value_type::from(*s.$func()))
                            }
                            ParquetStatistics::ByteArray(s) => {
                                Some($convert_func(s.$bytes_func()))
                            }
                            ParquetStatistics::FixedLenByteArray(s) => {
                                Some($convert_func(s.$bytes_func()))
                            }
                            _ => None,
                        }
                    })
                })
            }

            fn size_hint(&self) -> (usize, Option<usize>) {
                self.iter.size_hint()
            }
        }
    };
}

make_decimal_stats_iterator!(
    MinDecimal128StatsIterator,
    min,
    min_bytes,
    i128,
    from_bytes_to_i128
);
make_decimal_stats_iterator!(
    MaxDecimal128StatsIterator,
    max,
    max_bytes,
    i128,
    from_bytes_to_i128
);
make_decimal_stats_iterator!(
    MinDecimal256StatsIterator,
    min,
    min_bytes,
    i256,
    from_bytes_to_i256
);
make_decimal_stats_iterator!(
    MaxDecimal256StatsIterator,
    max,
    max_bytes,
    i256,
    from_bytes_to_i256
);

/// Special macro to combine the statistics iterators for min and max using the [`mod@paste`] macro.
/// This is used to avoid repeating the same code for min and max statistics extractions
///
/// Parameters:
/// stat_type_prefix: The prefix of the statistics iterator type (e.g. `Min` or `Max`)
/// data_type: The data type of the statistics (e.g. `DataType::Int32`)
/// iterator: The iterator of [`ParquetStatistics`] to extract the statistics from.
macro_rules! get_statistics {
    ($stat_type_prefix: ident, $data_type: ident, $iterator: ident) => {
        paste! {
        match $data_type {
            DataType::Boolean => Ok(Arc::new(BooleanArray::from_iter(
                [<$stat_type_prefix BooleanStatsIterator>]::new($iterator).map(|x| x.copied()),
            ))),
            DataType::Int8 => Ok(Arc::new(Int8Array::from_iter(
                [<$stat_type_prefix Int32StatsIterator>]::new($iterator).map(|x| {
                    x.and_then(|x| i8::try_from(*x).ok())
                }),
            ))),
            DataType::Int16 => Ok(Arc::new(Int16Array::from_iter(
                [<$stat_type_prefix Int32StatsIterator>]::new($iterator).map(|x| {
                    x.and_then(|x| i16::try_from(*x).ok())
                }),
            ))),
            DataType::Int32 => Ok(Arc::new(Int32Array::from_iter(
                [<$stat_type_prefix Int32StatsIterator>]::new($iterator).map(|x| x.copied()),
            ))),
            DataType::Int64 => Ok(Arc::new(Int64Array::from_iter(
                [<$stat_type_prefix Int64StatsIterator>]::new($iterator).map(|x| x.copied()),
            ))),
            DataType::UInt8 => Ok(Arc::new(UInt8Array::from_iter(
                [<$stat_type_prefix Int32StatsIterator>]::new($iterator).map(|x| {
                    x.and_then(|x| u8::try_from(*x).ok())
                }),
            ))),
            DataType::UInt16 => Ok(Arc::new(UInt16Array::from_iter(
                [<$stat_type_prefix Int32StatsIterator>]::new($iterator).map(|x| {
                    x.and_then(|x| u16::try_from(*x).ok())
                }),
            ))),
            DataType::UInt32 => Ok(Arc::new(UInt32Array::from_iter(
                [<$stat_type_prefix Int32StatsIterator>]::new($iterator).map(|x| x.map(|x| *x as u32)),
            ))),
            DataType::UInt64 => Ok(Arc::new(UInt64Array::from_iter(
                [<$stat_type_prefix Int64StatsIterator>]::new($iterator).map(|x| x.map(|x| *x as u64)),
            ))),
            DataType::Float16 => Ok(Arc::new(Float16Array::from_iter(
                [<$stat_type_prefix FixedLenByteArrayStatsIterator>]::new($iterator).map(|x| x.and_then(|x| {
                    from_bytes_to_f16(x)
                })),
            ))),
            DataType::Float32 => Ok(Arc::new(Float32Array::from_iter(
                [<$stat_type_prefix FloatStatsIterator>]::new($iterator).map(|x| x.copied()),
            ))),
            DataType::Float64 => Ok(Arc::new(Float64Array::from_iter(
                [<$stat_type_prefix DoubleStatsIterator>]::new($iterator).map(|x| x.copied()),
            ))),
            DataType::Date32 => Ok(Arc::new(Date32Array::from_iter(
                [<$stat_type_prefix Int32StatsIterator>]::new($iterator).map(|x| x.copied()),
            ))),
            DataType::Date64 => Ok(Arc::new(Date64Array::from_iter(
                [<$stat_type_prefix Int32StatsIterator>]::new($iterator)
                    .map(|x| x.map(|x| i64::from(*x) * 24 * 60 * 60 * 1000)),
            ))),
            DataType::Timestamp(unit, timezone) =>{
                let iter = [<$stat_type_prefix Int64StatsIterator>]::new($iterator).map(|x| x.copied());
                Ok(match unit {
                    TimeUnit::Second => Arc::new(TimestampSecondArray::from_iter(iter).with_timezone_opt(timezone.clone())),
                    TimeUnit::Millisecond => Arc::new(TimestampMillisecondArray::from_iter(iter).with_timezone_opt(timezone.clone())),
                    TimeUnit::Microsecond => Arc::new(TimestampMicrosecondArray::from_iter(iter).with_timezone_opt(timezone.clone())),
                    TimeUnit::Nanosecond => Arc::new(TimestampNanosecondArray::from_iter(iter).with_timezone_opt(timezone.clone())),
                })
            },
            DataType::Time32(unit) => {
                Ok(match unit {
                    TimeUnit::Second =>  Arc::new(Time32SecondArray::from_iter(
                        [<$stat_type_prefix Int32StatsIterator>]::new($iterator).map(|x| x.copied()),
                    )),
                    TimeUnit::Millisecond => Arc::new(Time32MillisecondArray::from_iter(
                        [<$stat_type_prefix Int32StatsIterator>]::new($iterator).map(|x| x.copied()),
                    )),
                    _ => {
                        let len = $iterator.count();
                        // don't know how to extract statistics, so return a null array
                        new_null_array($data_type, len)
                    }
                })
            },
            DataType::Time64(unit) => {
                Ok(match unit {
                    TimeUnit::Microsecond =>  Arc::new(Time64MicrosecondArray::from_iter(
                        [<$stat_type_prefix Int64StatsIterator>]::new($iterator).map(|x| x.copied()),
                    )),
                    TimeUnit::Nanosecond => Arc::new(Time64NanosecondArray::from_iter(
                        [<$stat_type_prefix Int64StatsIterator>]::new($iterator).map(|x| x.copied()),
                    )),
                    _ => {
                        let len = $iterator.count();
                        // don't know how to extract statistics, so return a null array
                        new_null_array($data_type, len)
                    }
                })
            },
            DataType::Binary => Ok(Arc::new(BinaryArray::from_iter(
                [<$stat_type_prefix ByteArrayStatsIterator>]::new($iterator).map(|x| x.map(|x| x.to_vec())),
            ))),
            DataType::LargeBinary => Ok(Arc::new(LargeBinaryArray::from_iter(
                [<$stat_type_prefix ByteArrayStatsIterator>]::new($iterator).map(|x| x.map(|x|x.to_vec())),
            ))),
            DataType::Utf8 => Ok(Arc::new(StringArray::from_iter(
                [<$stat_type_prefix ByteArrayStatsIterator>]::new($iterator).map(|x| {
                    x.and_then(|x| {
                        let res = std::str::from_utf8(x).map(|s| s.to_string()).ok();
                        if res.is_none() {
                            log::debug!("Utf8 statistics is a non-UTF8 value, ignoring it.");
                        }
                        res
                    })
                }),
            ))),
            DataType::LargeUtf8 => {
                Ok(Arc::new(LargeStringArray::from_iter(
                    [<$stat_type_prefix ByteArrayStatsIterator>]::new($iterator).map(|x| {
                        x.and_then(|x| {
                            let res = std::str::from_utf8(x).map(|s| s.to_string()).ok();
                            if res.is_none() {
                                log::debug!("LargeUtf8 statistics is a non-UTF8 value, ignoring it.");
                            }
                            res
                        })
                    }),
                )))
            }
            DataType::FixedSizeBinary(size) => Ok(Arc::new(FixedSizeBinaryArray::from(
                [<$stat_type_prefix FixedLenByteArrayStatsIterator>]::new($iterator).map(|x| {
                    x.and_then(|x| {
                        if x.len().try_into() == Ok(*size) {
                            Some(x)
                        } else {
                            log::debug!(
                                "FixedSizeBinary({}) statistics is a binary of size {}, ignoring it.",
                                size,
                                x.len(),
                            );
                            None
                        }
                    })
                }).collect::<Vec<_>>(),
            ))),
            DataType::Decimal128(precision, scale) => {
                let arr = Decimal128Array::from_iter(
                    [<$stat_type_prefix Decimal128StatsIterator>]::new($iterator)
                ).with_precision_and_scale(*precision, *scale)?;
                Ok(Arc::new(arr))
            },
            DataType::Decimal256(precision, scale) => {
                let arr = Decimal256Array::from_iter(
                    [<$stat_type_prefix Decimal256StatsIterator>]::new($iterator)
                ).with_precision_and_scale(*precision, *scale)?;
                Ok(Arc::new(arr))
            },
            DataType::Dictionary(_, value_type) => {
                [<$stat_type_prefix:lower _ statistics>](value_type, $iterator)
            }

            DataType::Map(_,_) |
            DataType::Duration(_) |
            DataType::Interval(_) |
            DataType::Null |
            DataType::BinaryView |
            DataType::Utf8View |
            DataType::List(_) |
            DataType::ListView(_) |
            DataType::FixedSizeList(_, _) |
            DataType::LargeList(_) |
            DataType::LargeListView(_) |
            DataType::Struct(_) |
            DataType::Union(_, _) |
            DataType::RunEndEncoded(_, _) => {
                let len = $iterator.count();
                // don't know how to extract statistics, so return a null array
                Ok(new_null_array($data_type, len))
            }
        }}}
}

macro_rules! make_data_page_stats_iterator {
    ($iterator_type: ident, $func: expr, $index_type: path, $stat_value_type: ty) => {
        struct $iterator_type<'a, I>
        where
            I: Iterator<Item = (usize, &'a Index)>,
        {
            iter: I,
        }

        impl<'a, I> $iterator_type<'a, I>
        where
            I: Iterator<Item = (usize, &'a Index)>,
        {
            fn new(iter: I) -> Self {
                Self { iter }
            }
        }

        impl<'a, I> Iterator for $iterator_type<'a, I>
        where
            I: Iterator<Item = (usize, &'a Index)>,
        {
            type Item = Vec<Option<$stat_value_type>>;

            fn next(&mut self) -> Option<Self::Item> {
                let next = self.iter.next();
                match next {
                    Some((len, index)) => match index {
                        $index_type(native_index) => Some(
                            native_index
                                .indexes
                                .iter()
                                .map(|x| $func(x))
                                .collect::<Vec<_>>(),
                        ),
                        // No matching `Index` found;
                        // thus no statistics that can be extracted.
                        // We return vec![None; len] to effectively
                        // create an arrow null-array with the length
                        // corresponding to the number of entries in
                        // `ParquetOffsetIndex` per row group per column.
                        _ => Some(vec![None; len]),
                    },
                    _ => None,
                }
            }

            fn size_hint(&self) -> (usize, Option<usize>) {
                self.iter.size_hint()
            }
        }
    };
}

make_data_page_stats_iterator!(
    MinBooleanDataPageStatsIterator,
    |x: &PageIndex<bool>| { x.min },
    Index::BOOLEAN,
    bool
);
make_data_page_stats_iterator!(
    MaxBooleanDataPageStatsIterator,
    |x: &PageIndex<bool>| { x.max },
    Index::BOOLEAN,
    bool
);
make_data_page_stats_iterator!(
    MinInt32DataPageStatsIterator,
    |x: &PageIndex<i32>| { x.min },
    Index::INT32,
    i32
);
make_data_page_stats_iterator!(
    MaxInt32DataPageStatsIterator,
    |x: &PageIndex<i32>| { x.max },
    Index::INT32,
    i32
);
make_data_page_stats_iterator!(
    MinInt64DataPageStatsIterator,
    |x: &PageIndex<i64>| { x.min },
    Index::INT64,
    i64
);
make_data_page_stats_iterator!(
    MaxInt64DataPageStatsIterator,
    |x: &PageIndex<i64>| { x.max },
    Index::INT64,
    i64
);
make_data_page_stats_iterator!(
    MinFloat16DataPageStatsIterator,
    |x: &PageIndex<FixedLenByteArray>| { x.min.clone() },
    Index::FIXED_LEN_BYTE_ARRAY,
    FixedLenByteArray
);
make_data_page_stats_iterator!(
    MaxFloat16DataPageStatsIterator,
    |x: &PageIndex<FixedLenByteArray>| { x.max.clone() },
    Index::FIXED_LEN_BYTE_ARRAY,
    FixedLenByteArray
);
make_data_page_stats_iterator!(
    MinFloat32DataPageStatsIterator,
    |x: &PageIndex<f32>| { x.min },
    Index::FLOAT,
    f32
);
make_data_page_stats_iterator!(
    MaxFloat32DataPageStatsIterator,
    |x: &PageIndex<f32>| { x.max },
    Index::FLOAT,
    f32
);
make_data_page_stats_iterator!(
    MinFloat64DataPageStatsIterator,
    |x: &PageIndex<f64>| { x.min },
    Index::DOUBLE,
    f64
);
make_data_page_stats_iterator!(
    MaxFloat64DataPageStatsIterator,
    |x: &PageIndex<f64>| { x.max },
    Index::DOUBLE,
    f64
);
<<<<<<< HEAD

macro_rules! get_decimal_page_stats_iterator {
    ($iterator_type: ident, $func: ident, $stat_value_type: ident, $convert_func: ident) => {
        struct $iterator_type<'a, I>
        where
            I: Iterator<Item = (usize, &'a Index)>,
        {
            iter: I,
        }

        impl<'a, I> $iterator_type<'a, I>
        where
            I: Iterator<Item = (usize, &'a Index)>,
        {
            fn new(iter: I) -> Self {
                Self { iter }
            }
        }

        impl<'a, I> Iterator for $iterator_type<'a, I>
        where
            I: Iterator<Item = (usize, &'a Index)>,
        {
            type Item = Vec<Option<$stat_value_type>>;

            fn next(&mut self) -> Option<Self::Item> {
                let next = self.iter.next();
                match next {
                    Some((len, index)) => match index {
                        Index::INT32(native_index) => Some(
                            native_index
                                .indexes
                                .iter()
                                .map(|x| {
                                    Some($stat_value_type::from(
                                        x.$func.unwrap_or_default(),
                                    ))
                                })
                                .collect::<Vec<_>>(),
                        ),
                        Index::INT64(native_index) => Some(
                            native_index
                                .indexes
                                .iter()
                                .map(|x| {
                                    Some($stat_value_type::from(
                                        x.$func.unwrap_or_default(),
                                    ))
                                })
                                .collect::<Vec<_>>(),
                        ),
                        Index::BYTE_ARRAY(native_index) => Some(
                            native_index
                                .indexes
                                .iter()
                                .map(|x| {
                                    Some($convert_func(
                                        x.clone().$func.unwrap_or_default().data(),
                                    ))
                                })
                                .collect::<Vec<_>>(),
                        ),
                        Index::FIXED_LEN_BYTE_ARRAY(native_index) => Some(
                            native_index
                                .indexes
                                .iter()
                                .map(|x| {
                                    Some($convert_func(
                                        x.clone().$func.unwrap_or_default().data(),
                                    ))
                                })
                                .collect::<Vec<_>>(),
                        ),
                        _ => Some(vec![None; len]),
                    },
                    _ => None,
                }
            }

            fn size_hint(&self) -> (usize, Option<usize>) {
                self.iter.size_hint()
            }
        }
    };
}

get_decimal_page_stats_iterator!(
    MinDecimal128DataPageStatsIterator,
    min,
    i128,
    from_bytes_to_i128
);

get_decimal_page_stats_iterator!(
    MaxDecimal128DataPageStatsIterator,
    max,
    i128,
    from_bytes_to_i128
);

get_decimal_page_stats_iterator!(
    MinDecimal256DataPageStatsIterator,
    min,
    i256,
    from_bytes_to_i256
);

get_decimal_page_stats_iterator!(
    MaxDecimal256DataPageStatsIterator,
    max,
    i256,
    from_bytes_to_i256
);

=======
make_data_page_stats_iterator!(
    MinByteArrayDataPageStatsIterator,
    |x: &PageIndex<ByteArray>| { x.min.clone() },
    Index::BYTE_ARRAY,
    ByteArray
);
make_data_page_stats_iterator!(
    MaxByteArrayDataPageStatsIterator,
    |x: &PageIndex<ByteArray>| { x.max.clone() },
    Index::BYTE_ARRAY,
    ByteArray
);
>>>>>>> 64b8eeaf
macro_rules! get_data_page_statistics {
    ($stat_type_prefix: ident, $data_type: ident, $iterator: ident) => {
        paste! {
            match $data_type {
                Some(DataType::Boolean) => Ok(Arc::new(
                    BooleanArray::from_iter(
                        [<$stat_type_prefix BooleanDataPageStatsIterator>]::new($iterator)
                            .flatten()
                            // BooleanArray::from_iter required a sized iterator, so collect into Vec first
                            .collect::<Vec<_>>()
                            .into_iter()
                    )
                )),
                Some(DataType::UInt8) => Ok(Arc::new(
                    UInt8Array::from_iter(
                        [<$stat_type_prefix Int32DataPageStatsIterator>]::new($iterator)
                            .map(|x| {
                                x.into_iter().filter_map(|x| {
                                    x.and_then(|x| u8::try_from(x).ok())
                                })
                            })
                            .flatten()
                    )
                )),
                Some(DataType::UInt16) => Ok(Arc::new(
                    UInt16Array::from_iter(
                        [<$stat_type_prefix Int32DataPageStatsIterator>]::new($iterator)
                            .map(|x| {
                                x.into_iter().filter_map(|x| {
                                    x.and_then(|x| u16::try_from(x).ok())
                                })
                            })
                            .flatten()
                    )
                )),
                Some(DataType::UInt32) => Ok(Arc::new(
                    UInt32Array::from_iter(
                        [<$stat_type_prefix Int32DataPageStatsIterator>]::new($iterator)
                            .map(|x| {
                                x.into_iter().filter_map(|x| {
                                    x.and_then(|x| u32::try_from(x).ok())
                                })
                            })
                            .flatten()
                ))),
                Some(DataType::UInt64) => Ok(Arc::new(
                    UInt64Array::from_iter(
                        [<$stat_type_prefix Int64DataPageStatsIterator>]::new($iterator)
                            .map(|x| {
                                x.into_iter().filter_map(|x| {
                                    x.and_then(|x| u64::try_from(x).ok())
                                })
                            })
                            .flatten()
                ))),
                Some(DataType::Int8) => Ok(Arc::new(
                    Int8Array::from_iter(
                        [<$stat_type_prefix Int32DataPageStatsIterator>]::new($iterator)
                            .map(|x| {
                                x.into_iter().filter_map(|x| {
                                    x.and_then(|x| i8::try_from(x).ok())
                                })
                            })
                            .flatten()
                    )
                )),
                Some(DataType::Int16) => Ok(Arc::new(
                    Int16Array::from_iter(
                        [<$stat_type_prefix Int32DataPageStatsIterator>]::new($iterator)
                            .map(|x| {
                                x.into_iter().filter_map(|x| {
                                    x.and_then(|x| i16::try_from(x).ok())
                                })
                            })
                            .flatten()
                    )
                )),
                Some(DataType::Int32) => Ok(Arc::new(Int32Array::from_iter([<$stat_type_prefix Int32DataPageStatsIterator>]::new($iterator).flatten()))),
                Some(DataType::Int64) => Ok(Arc::new(Int64Array::from_iter([<$stat_type_prefix Int64DataPageStatsIterator>]::new($iterator).flatten()))),
                Some(DataType::Float16) => Ok(Arc::new(
                    Float16Array::from_iter(
                        [<$stat_type_prefix Float16DataPageStatsIterator>]::new($iterator)
                            .map(|x| {
                                x.into_iter().filter_map(|x| {
                                    x.and_then(|x| Some(from_bytes_to_f16(x.data())))
                                })
                            })
                            .flatten()
                    )
                )),
                Some(DataType::Float32) => Ok(Arc::new(Float32Array::from_iter([<$stat_type_prefix Float32DataPageStatsIterator>]::new($iterator).flatten()))),
                Some(DataType::Float64) => Ok(Arc::new(Float64Array::from_iter([<$stat_type_prefix Float64DataPageStatsIterator>]::new($iterator).flatten()))),
                Some(DataType::Binary) => Ok(Arc::new(BinaryArray::from_iter([<$stat_type_prefix ByteArrayDataPageStatsIterator>]::new($iterator).flatten()))),
                Some(DataType::LargeBinary) => Ok(Arc::new(LargeBinaryArray::from_iter([<$stat_type_prefix ByteArrayDataPageStatsIterator>]::new($iterator).flatten()))),
                Some(DataType::Utf8) => Ok(Arc::new(StringArray::from(
                    [<$stat_type_prefix ByteArrayDataPageStatsIterator>]::new($iterator).map(|x| {
                        x.into_iter().filter_map(|x| {
                        x.and_then(|x| {
                            let res = std::str::from_utf8(x.data()).map(|s| s.to_string()).ok();
                            if res.is_none() {
                                log::debug!("Utf8 statistics is a non-UTF8 value, ignoring it.");
                            }
                            res
                        })
                    })
                    }).flatten().collect::<Vec<_>>(),
                ))),
                Some(DataType::LargeUtf8) => Ok(Arc::new(LargeStringArray::from(
                    [<$stat_type_prefix ByteArrayDataPageStatsIterator>]::new($iterator).map(|x| {
                        x.into_iter().filter_map(|x| {
                            x.and_then(|x| {
                                let res = std::str::from_utf8(x.data()).map(|s| s.to_string()).ok();
                                if res.is_none() {
                                    log::debug!("LargeUtf8 statistics is a non-UTF8 value, ignoring it.");
                                }
                                res
                            })
                    })
                    }).flatten().collect::<Vec<_>>(),
                ))),
                Some(DataType::Timestamp(unit, timezone)) => {
                    let iter = [<$stat_type_prefix Int64DataPageStatsIterator>]::new($iterator).flatten();
                    Ok(match unit {
                        TimeUnit::Second => Arc::new(TimestampSecondArray::from_iter(iter).with_timezone_opt(timezone.clone())),
                        TimeUnit::Millisecond => Arc::new(TimestampMillisecondArray::from_iter(iter).with_timezone_opt(timezone.clone())),
                        TimeUnit::Microsecond => Arc::new(TimestampMicrosecondArray::from_iter(iter).with_timezone_opt(timezone.clone())),
                        TimeUnit::Nanosecond => Arc::new(TimestampNanosecondArray::from_iter(iter).with_timezone_opt(timezone.clone())),
                    })
                },
                Some(DataType::Date32) => Ok(Arc::new(Date32Array::from_iter([<$stat_type_prefix Int32DataPageStatsIterator>]::new($iterator).flatten()))),
                Some(DataType::Date64) => Ok(
                    Arc::new(
                        Date64Array::from([<$stat_type_prefix Int32DataPageStatsIterator>]::new($iterator)
                            .map(|x| {
                                x.into_iter()
                                .filter_map(|x| {
                                    x.and_then(|x| i64::try_from(x).ok())
                                })
                                .map(|x| x * 24 * 60 * 60 * 1000)
                            }).flatten().collect::<Vec<_>>()
                        )
                    )
                ),
                Some(DataType::Decimal128(precision, scale)) => Ok(Arc::new(
                    Decimal128Array::from_iter([<$stat_type_prefix Decimal128DataPageStatsIterator>]::new($iterator).flatten()).with_precision_and_scale(*precision, *scale)?)),
                Some(DataType::Decimal256(precision, scale)) => Ok(Arc::new(
                    Decimal256Array::from_iter([<$stat_type_prefix Decimal256DataPageStatsIterator>]::new($iterator).flatten()).with_precision_and_scale(*precision, *scale)?)),
                _ => unimplemented!()
            }
        }
    }
}

/// Lookups up the parquet column by name
///
/// Returns the parquet column index and the corresponding arrow field
pub(crate) fn parquet_column<'a>(
    parquet_schema: &SchemaDescriptor,
    arrow_schema: &'a Schema,
    name: &str,
) -> Option<(usize, &'a FieldRef)> {
    let (root_idx, field) = arrow_schema.fields.find(name)?;
    if field.data_type().is_nested() {
        // Nested fields are not supported and require non-trivial logic
        // to correctly walk the parquet schema accounting for the
        // logical type rules - <https://github.com/apache/parquet-format/blob/master/LogicalTypes.md>
        //
        // For example a ListArray could correspond to anything from 1 to 3 levels
        // in the parquet schema
        return None;
    }

    // This could be made more efficient (#TBD)
    let parquet_idx = (0..parquet_schema.columns().len())
        .find(|x| parquet_schema.get_column_root_idx(*x) == root_idx)?;
    Some((parquet_idx, field))
}

/// Extracts the min statistics from an iterator of [`ParquetStatistics`] to an
/// [`ArrayRef`]
///
/// This is an internal helper -- see [`StatisticsConverter`] for public API
fn min_statistics<'a, I: Iterator<Item = Option<&'a ParquetStatistics>>>(
    data_type: &DataType,
    iterator: I,
) -> Result<ArrayRef> {
    get_statistics!(Min, data_type, iterator)
}

/// Extracts the max statistics from an iterator of [`ParquetStatistics`] to an [`ArrayRef`]
///
/// This is an internal helper -- see [`StatisticsConverter`] for public API
fn max_statistics<'a, I: Iterator<Item = Option<&'a ParquetStatistics>>>(
    data_type: &DataType,
    iterator: I,
) -> Result<ArrayRef> {
    get_statistics!(Max, data_type, iterator)
}

/// Extracts the min statistics from an iterator
/// of parquet page [`Index`]'es to an [`ArrayRef`]
pub(crate) fn min_page_statistics<'a, I>(
    data_type: Option<&DataType>,
    iterator: I,
) -> Result<ArrayRef>
where
    I: Iterator<Item = (usize, &'a Index)>,
{
    get_data_page_statistics!(Min, data_type, iterator)
}

/// Extracts the max statistics from an iterator
/// of parquet page [`Index`]'es to an [`ArrayRef`]
pub(crate) fn max_page_statistics<'a, I>(
    data_type: Option<&DataType>,
    iterator: I,
) -> Result<ArrayRef>
where
    I: Iterator<Item = (usize, &'a Index)>,
{
    get_data_page_statistics!(Max, data_type, iterator)
}

/// Extracts the null count statistics from an iterator
/// of parquet page [`Index`]'es to an [`ArrayRef`]
///
/// The returned Array is an [`UInt64Array`]
pub(crate) fn null_counts_page_statistics<'a, I>(iterator: I) -> Result<UInt64Array>
where
    I: Iterator<Item = (usize, &'a Index)>,
{
    let iter = iterator.flat_map(|(len, index)| match index {
        Index::NONE => vec![None; len],
        Index::BOOLEAN(native_index) => native_index
            .indexes
            .iter()
            .map(|x| x.null_count.map(|x| x as u64))
            .collect::<Vec<_>>(),
        Index::INT32(native_index) => native_index
            .indexes
            .iter()
            .map(|x| x.null_count.map(|x| x as u64))
            .collect::<Vec<_>>(),
        Index::INT64(native_index) => native_index
            .indexes
            .iter()
            .map(|x| x.null_count.map(|x| x as u64))
            .collect::<Vec<_>>(),
        Index::FLOAT(native_index) => native_index
            .indexes
            .iter()
            .map(|x| x.null_count.map(|x| x as u64))
            .collect::<Vec<_>>(),
        Index::DOUBLE(native_index) => native_index
            .indexes
            .iter()
            .map(|x| x.null_count.map(|x| x as u64))
            .collect::<Vec<_>>(),
        Index::FIXED_LEN_BYTE_ARRAY(native_index) => native_index
            .indexes
            .iter()
            .map(|x| x.null_count.map(|x| x as u64))
            .collect::<Vec<_>>(),
        Index::BYTE_ARRAY(native_index) => native_index
            .indexes
            .iter()
            .map(|x| x.null_count.map(|x| x as u64))
            .collect::<Vec<_>>(),
        _ => unimplemented!(),
    });

    Ok(UInt64Array::from_iter(iter))
}

/// Extracts Parquet statistics as Arrow arrays
///
/// This is used to convert Parquet statistics to Arrow arrays, with proper type
/// conversions. This information can be used for pruning parquet files or row
/// groups based on the statistics embedded in parquet files
///
/// # Schemas
///
/// The schema of the parquet file and the arrow schema are used to convert the
/// underlying statistics value (stored as a parquet value) into the
/// corresponding Arrow  value. For example, Decimals are stored as binary in
/// parquet files.
///
/// The parquet_schema and arrow_schema do not have to be identical (for
/// example, the columns may be in different orders and one or the other schemas
/// may have additional columns). The function [`parquet_column`] is used to
/// match the column in the parquet file to the column in the arrow schema.
#[derive(Debug)]
pub struct StatisticsConverter<'a> {
    /// the index of the matched column in the parquet schema
    parquet_index: Option<usize>,
    /// The field (with data type) of the column in the arrow schema
    arrow_field: &'a Field,
}

impl<'a> StatisticsConverter<'a> {
    /// Returns a [`UInt64Array`] with row counts for each row group
    ///
    /// # Return Value
    ///
    /// The returned array has no nulls, and has one value for each row group.
    /// Each value is the number of rows in the row group.
    ///
    /// # Example
    /// ```no_run
    /// # use arrow::datatypes::Schema;
    /// # use arrow_array::ArrayRef;
    /// # use parquet::file::metadata::ParquetMetaData;
    /// # use datafusion::datasource::physical_plan::parquet::StatisticsConverter;
    /// # fn get_parquet_metadata() -> ParquetMetaData { unimplemented!() }
    /// # fn get_arrow_schema() -> Schema { unimplemented!() }
    /// // Given the metadata for a parquet file and the arrow schema
    /// let metadata: ParquetMetaData = get_parquet_metadata();
    /// let arrow_schema: Schema = get_arrow_schema();
    /// let parquet_schema = metadata.file_metadata().schema_descr();
    /// // create a converter
    /// let converter = StatisticsConverter::try_new("foo", &arrow_schema, parquet_schema)
    ///   .unwrap();
    /// // get the row counts for each row group
    /// let row_counts = converter.row_group_row_counts(metadata
    ///   .row_groups()
    ///   .iter()
    /// );
    /// ```
    pub fn row_group_row_counts<I>(&self, metadatas: I) -> Result<Option<UInt64Array>>
    where
        I: IntoIterator<Item = &'a RowGroupMetaData>,
    {
        let Some(_) = self.parquet_index else {
            return Ok(None);
        };

        let mut builder = UInt64Array::builder(10);
        for metadata in metadatas.into_iter() {
            let row_count = metadata.num_rows();
            let row_count: u64 = row_count.try_into().map_err(|e| {
                internal_datafusion_err!(
                    "Parquet row count {row_count} too large to convert to u64: {e}"
                )
            })?;
            builder.append_value(row_count);
        }
        Ok(Some(builder.finish()))
    }

    /// Create a new `StatisticsConverter` to extract statistics for a column
    ///
    /// Note if there is no corresponding column in the parquet file, the returned
    /// arrays will be null. This can happen if the column is in the arrow
    /// schema but not in the parquet schema due to schema evolution.
    ///
    /// See example on [`Self::row_group_mins`] for usage
    ///
    /// # Errors
    ///
    /// * If the column is not found in the arrow schema
    pub fn try_new<'b>(
        column_name: &'b str,
        arrow_schema: &'a Schema,
        parquet_schema: &'a SchemaDescriptor,
    ) -> Result<Self> {
        // ensure the requested column is in the arrow schema
        let Some((_idx, arrow_field)) = arrow_schema.column_with_name(column_name) else {
            return plan_err!(
                "Column '{}' not found in schema for statistics conversion",
                column_name
            );
        };

        // find the column in the parquet schema, if not, return a null array
        let parquet_index = match parquet_column(
            parquet_schema,
            arrow_schema,
            column_name,
        ) {
            Some((parquet_idx, matched_field)) => {
                // sanity check that matching field matches the arrow field
                if matched_field.as_ref() != arrow_field {
                    return internal_err!(
                        "Matched column '{:?}' does not match original matched column '{:?}'",
                        matched_field,
                        arrow_field
                    );
                }
                Some(parquet_idx)
            }
            None => None,
        };

        Ok(Self {
            parquet_index,
            arrow_field,
        })
    }

    /// Extract the minimum values from row group statistics in [`RowGroupMetaData`]
    ///
    /// # Return Value
    ///
    /// The returned array contains 1 value for each row group, in the same order as `metadatas`
    ///
    /// Each value is either
    /// * the minimum value for the column
    /// * a null value, if the statistics can not be extracted
    ///
    /// Note that a null value does NOT mean the min value was actually
    /// `null` it means it the requested statistic is unknown
    ///
    /// # Errors
    ///
    /// Reasons for not being able to extract the statistics include:
    /// * the column is not present in the parquet file
    /// * statistics for the column are not present in the row group
    /// * the stored statistic value can not be converted to the requested type
    ///
    /// # Example
    /// ```no_run
    /// # use arrow::datatypes::Schema;
    /// # use arrow_array::ArrayRef;
    /// # use parquet::file::metadata::ParquetMetaData;
    /// # use datafusion::datasource::physical_plan::parquet::StatisticsConverter;
    /// # fn get_parquet_metadata() -> ParquetMetaData { unimplemented!() }
    /// # fn get_arrow_schema() -> Schema { unimplemented!() }
    /// // Given the metadata for a parquet file and the arrow schema
    /// let metadata: ParquetMetaData = get_parquet_metadata();
    /// let arrow_schema: Schema = get_arrow_schema();
    /// let parquet_schema = metadata.file_metadata().schema_descr();
    /// // create a converter
    /// let converter = StatisticsConverter::try_new("foo", &arrow_schema, parquet_schema)
    ///   .unwrap();
    /// // get the minimum value for the column "foo" in the parquet file
    /// let min_values: ArrayRef = converter
    ///   .row_group_mins(metadata.row_groups().iter())
    ///  .unwrap();
    /// ```
    pub fn row_group_mins<I>(&self, metadatas: I) -> Result<ArrayRef>
    where
        I: IntoIterator<Item = &'a RowGroupMetaData>,
    {
        let data_type = self.arrow_field.data_type();

        let Some(parquet_index) = self.parquet_index else {
            return Ok(self.make_null_array(data_type, metadatas));
        };

        let iter = metadatas
            .into_iter()
            .map(|x| x.column(parquet_index).statistics());
        min_statistics(data_type, iter)
    }

    /// Extract the maximum values from row group statistics in [`RowGroupMetaData`]
    ///
    /// See docs on [`Self::row_group_mins`] for details
    pub fn row_group_maxes<I>(&self, metadatas: I) -> Result<ArrayRef>
    where
        I: IntoIterator<Item = &'a RowGroupMetaData>,
    {
        let data_type = self.arrow_field.data_type();

        let Some(parquet_index) = self.parquet_index else {
            return Ok(self.make_null_array(data_type, metadatas));
        };

        let iter = metadatas
            .into_iter()
            .map(|x| x.column(parquet_index).statistics());
        max_statistics(data_type, iter)
    }

    /// Extract the null counts from row group statistics in [`RowGroupMetaData`]
    ///
    /// See docs on [`Self::row_group_mins`] for details
    pub fn row_group_null_counts<I>(&self, metadatas: I) -> Result<UInt64Array>
    where
        I: IntoIterator<Item = &'a RowGroupMetaData>,
    {
        let Some(parquet_index) = self.parquet_index else {
            let num_row_groups = metadatas.into_iter().count();
            return Ok(UInt64Array::from_iter(
                std::iter::repeat(None).take(num_row_groups),
            ));
        };

        let null_counts = metadatas
            .into_iter()
            .map(|x| x.column(parquet_index).statistics())
            .map(|s| s.map(|s| s.null_count()));
        Ok(UInt64Array::from_iter(null_counts))
    }

    /// Extract the minimum values from Data Page statistics.
    ///
    /// In Parquet files, in addition to the Column Chunk level statistics
    /// (stored for each column for each row group) there are also
    /// optional statistics stored for each data page, as part of
    /// the [`ParquetColumnIndex`].
    ///
    /// Since a single Column Chunk is stored as one or more pages,
    /// page level statistics can prune at a finer granularity.
    ///
    /// However since they are stored in a separate metadata
    /// structure ([`Index`]) there is different code to extract them as
    /// compared to arrow statistics.
    ///
    /// # Parameters:
    ///
    /// * `column_page_index`: The parquet column page indices, read from
    /// `ParquetMetaData` column_index
    ///
    /// * `column_offset_index`: The parquet column offset indices, read from
    /// `ParquetMetaData` offset_index
    ///
    /// * `row_group_indices`: The indices of the row groups, that are used to
    /// extract the column page index and offset index on a per row group
    /// per column basis.
    ///
    /// # Return Value
    ///
    /// The returned array contains 1 value for each `NativeIndex`
    /// in the underlying `Index`es, in the same order as they appear
    /// in `metadatas`.
    ///
    /// For example, if there are two `Index`es in `metadatas`:
    /// 1. the first having `3` `PageIndex` entries
    /// 2. the second having `2` `PageIndex` entries
    ///
    /// The returned array would have 5 rows.
    ///
    /// Each value is either:
    /// * the minimum value for the page
    /// * a null value, if the statistics can not be extracted
    ///
    /// Note that a null value does NOT mean the min value was actually
    /// `null` it means it the requested statistic is unknown
    ///
    /// # Errors
    ///
    /// Reasons for not being able to extract the statistics include:
    /// * the column is not present in the parquet file
    /// * statistics for the pages are not present in the row group
    /// * the stored statistic value can not be converted to the requested type
    pub fn data_page_mins<I>(
        &self,
        column_page_index: &ParquetColumnIndex,
        column_offset_index: &ParquetOffsetIndex,
        row_group_indices: I,
    ) -> Result<ArrayRef>
    where
        I: IntoIterator<Item = &'a usize>,
    {
        let data_type = self.arrow_field.data_type();

        let Some(parquet_index) = self.parquet_index else {
            return Ok(self.make_null_array(data_type, row_group_indices));
        };

        let iter = row_group_indices.into_iter().map(|rg_index| {
            let column_page_index_per_row_group_per_column =
                &column_page_index[*rg_index][parquet_index];
            let num_data_pages = &column_offset_index[*rg_index][parquet_index].len();

            (*num_data_pages, column_page_index_per_row_group_per_column)
        });

        min_page_statistics(Some(data_type), iter)
    }

    /// Extract the maximum values from Data Page statistics.
    ///
    /// See docs on [`Self::data_page_mins`] for details.
    pub fn data_page_maxes<I>(
        &self,
        column_page_index: &ParquetColumnIndex,
        column_offset_index: &ParquetOffsetIndex,
        row_group_indices: I,
    ) -> Result<ArrayRef>
    where
        I: IntoIterator<Item = &'a usize>,
    {
        let data_type = self.arrow_field.data_type();

        let Some(parquet_index) = self.parquet_index else {
            return Ok(self.make_null_array(data_type, row_group_indices));
        };

        let iter = row_group_indices.into_iter().map(|rg_index| {
            let column_page_index_per_row_group_per_column =
                &column_page_index[*rg_index][parquet_index];
            let num_data_pages = &column_offset_index[*rg_index][parquet_index].len();

            (*num_data_pages, column_page_index_per_row_group_per_column)
        });

        max_page_statistics(Some(data_type), iter)
    }

    /// Extract the null counts from Data Page statistics.
    ///
    /// The returned Array is an [`UInt64Array`]
    ///
    /// See docs on [`Self::data_page_mins`] for details.
    pub fn data_page_null_counts<I>(
        &self,
        column_page_index: &ParquetColumnIndex,
        column_offset_index: &ParquetOffsetIndex,
        row_group_indices: I,
    ) -> Result<UInt64Array>
    where
        I: IntoIterator<Item = &'a usize>,
    {
        let Some(parquet_index) = self.parquet_index else {
            let num_row_groups = row_group_indices.into_iter().count();
            return Ok(UInt64Array::from_iter(
                std::iter::repeat(None).take(num_row_groups),
            ));
        };

        let iter = row_group_indices.into_iter().map(|rg_index| {
            let column_page_index_per_row_group_per_column =
                &column_page_index[*rg_index][parquet_index];
            let num_data_pages = &column_offset_index[*rg_index][parquet_index].len();

            (*num_data_pages, column_page_index_per_row_group_per_column)
        });
        null_counts_page_statistics(iter)
    }

    /// Returns an [`ArrayRef`] with row counts for each row group.
    ///
    /// This function iterates over the given row group indexes and computes
    /// the row count for each page in the specified column.
    ///
    /// # Parameters:
    ///
    /// * `column_offset_index`: The parquet column offset indices, read from
    /// `ParquetMetaData` offset_index
    ///
    /// * `row_group_metadatas`: The metadata slice of the row groups, read
    /// from `ParquetMetaData` row_groups
    ///
    /// * `row_group_indices`: The indices of the row groups, that are used to
    /// extract the column offset index on a per row group per column basis.
    ///
    /// See docs on [`Self::data_page_mins`] for details.
    pub fn data_page_row_counts<I>(
        &self,
        column_offset_index: &ParquetOffsetIndex,
        row_group_metadatas: &'a [RowGroupMetaData],
        row_group_indices: I,
    ) -> Result<Option<UInt64Array>>
    where
        I: IntoIterator<Item = &'a usize>,
    {
        let Some(parquet_index) = self.parquet_index else {
            // no matching column found in parquet_index;
            // thus we cannot extract page_locations in order to determine
            // the row count on a per DataPage basis.
            return Ok(None);
        };

        let mut row_count_total = Vec::new();
        for rg_idx in row_group_indices {
            let page_locations = &column_offset_index[*rg_idx][parquet_index];

            let row_count_per_page = page_locations.windows(2).map(|loc| {
                Some(loc[1].first_row_index as u64 - loc[0].first_row_index as u64)
            });

            // append the last page row count
            let num_rows_in_row_group = &row_group_metadatas[*rg_idx].num_rows();
            let row_count_per_page = row_count_per_page
                .chain(std::iter::once(Some(
                    *num_rows_in_row_group as u64
                        - page_locations.last().unwrap().first_row_index as u64,
                )))
                .collect::<Vec<_>>();

            row_count_total.extend(row_count_per_page);
        }

        Ok(Some(UInt64Array::from_iter(row_count_total)))
    }

    /// Returns a null array of data_type with one element per row group
    fn make_null_array<I, A>(&self, data_type: &DataType, metadatas: I) -> ArrayRef
    where
        I: IntoIterator<Item = A>,
    {
        // column was in the arrow schema but not in the parquet schema, so return a null array
        let num_row_groups = metadatas.into_iter().count();
        new_null_array(data_type, num_row_groups)
    }
}

#[cfg(test)]
mod test {
    use super::*;
    use arrow::compute::kernels::cast_utils::Parser;
    use arrow::datatypes::{i256, Date32Type, Date64Type};
    use arrow_array::{
        new_empty_array, new_null_array, Array, BinaryArray, BooleanArray, Date32Array,
        Date64Array, Decimal128Array, Decimal256Array, Float32Array, Float64Array,
        Int16Array, Int32Array, Int64Array, Int8Array, LargeBinaryArray, RecordBatch,
        StringArray, StructArray, TimestampNanosecondArray,
    };
    use arrow_schema::{Field, SchemaRef};
    use bytes::Bytes;
    use datafusion_common::test_util::parquet_test_data;
    use parquet::arrow::arrow_reader::ArrowReaderBuilder;
    use parquet::arrow::arrow_writer::ArrowWriter;
    use parquet::file::metadata::{ParquetMetaData, RowGroupMetaData};
    use parquet::file::properties::{EnabledStatistics, WriterProperties};
    use std::path::PathBuf;
    use std::sync::Arc;

    // TODO error cases (with parquet statistics that are mismatched in expected type)

    #[test]
    fn roundtrip_empty() {
        let empty_bool_array = new_empty_array(&DataType::Boolean);
        Test {
            input: empty_bool_array.clone(),
            expected_min: empty_bool_array.clone(),
            expected_max: empty_bool_array.clone(),
        }
        .run()
    }

    #[test]
    fn roundtrip_bool() {
        Test {
            input: bool_array([
                // row group 1
                Some(true),
                None,
                Some(true),
                // row group 2
                Some(true),
                Some(false),
                None,
                // row group 3
                None,
                None,
                None,
            ]),
            expected_min: bool_array([Some(true), Some(false), None]),
            expected_max: bool_array([Some(true), Some(true), None]),
        }
        .run()
    }

    #[test]
    fn roundtrip_int32() {
        Test {
            input: i32_array([
                // row group 1
                Some(1),
                None,
                Some(3),
                // row group 2
                Some(0),
                Some(5),
                None,
                // row group 3
                None,
                None,
                None,
            ]),
            expected_min: i32_array([Some(1), Some(0), None]),
            expected_max: i32_array([Some(3), Some(5), None]),
        }
        .run()
    }

    #[test]
    fn roundtrip_int64() {
        Test {
            input: i64_array([
                // row group 1
                Some(1),
                None,
                Some(3),
                // row group 2
                Some(0),
                Some(5),
                None,
                // row group 3
                None,
                None,
                None,
            ]),
            expected_min: i64_array([Some(1), Some(0), None]),
            expected_max: i64_array(vec![Some(3), Some(5), None]),
        }
        .run()
    }

    #[test]
    fn roundtrip_f32() {
        Test {
            input: f32_array([
                // row group 1
                Some(1.0),
                None,
                Some(3.0),
                // row group 2
                Some(-1.0),
                Some(5.0),
                None,
                // row group 3
                None,
                None,
                None,
            ]),
            expected_min: f32_array([Some(1.0), Some(-1.0), None]),
            expected_max: f32_array([Some(3.0), Some(5.0), None]),
        }
        .run()
    }

    #[test]
    fn roundtrip_f64() {
        Test {
            input: f64_array([
                // row group 1
                Some(1.0),
                None,
                Some(3.0),
                // row group 2
                Some(-1.0),
                Some(5.0),
                None,
                // row group 3
                None,
                None,
                None,
            ]),
            expected_min: f64_array([Some(1.0), Some(-1.0), None]),
            expected_max: f64_array([Some(3.0), Some(5.0), None]),
        }
        .run()
    }

    #[test]
    fn roundtrip_timestamp() {
        Test {
            input: timestamp_seconds_array(
                [
                    // row group 1
                    Some(1),
                    None,
                    Some(3),
                    // row group 2
                    Some(9),
                    Some(5),
                    None,
                    // row group 3
                    None,
                    None,
                    None,
                ],
                None,
            ),
            expected_min: timestamp_seconds_array([Some(1), Some(5), None], None),
            expected_max: timestamp_seconds_array([Some(3), Some(9), None], None),
        }
        .run();

        Test {
            input: timestamp_milliseconds_array(
                [
                    // row group 1
                    Some(1),
                    None,
                    Some(3),
                    // row group 2
                    Some(9),
                    Some(5),
                    None,
                    // row group 3
                    None,
                    None,
                    None,
                ],
                None,
            ),
            expected_min: timestamp_milliseconds_array([Some(1), Some(5), None], None),
            expected_max: timestamp_milliseconds_array([Some(3), Some(9), None], None),
        }
        .run();

        Test {
            input: timestamp_microseconds_array(
                [
                    // row group 1
                    Some(1),
                    None,
                    Some(3),
                    // row group 2
                    Some(9),
                    Some(5),
                    None,
                    // row group 3
                    None,
                    None,
                    None,
                ],
                None,
            ),
            expected_min: timestamp_microseconds_array([Some(1), Some(5), None], None),
            expected_max: timestamp_microseconds_array([Some(3), Some(9), None], None),
        }
        .run();

        Test {
            input: timestamp_nanoseconds_array(
                [
                    // row group 1
                    Some(1),
                    None,
                    Some(3),
                    // row group 2
                    Some(9),
                    Some(5),
                    None,
                    // row group 3
                    None,
                    None,
                    None,
                ],
                None,
            ),
            expected_min: timestamp_nanoseconds_array([Some(1), Some(5), None], None),
            expected_max: timestamp_nanoseconds_array([Some(3), Some(9), None], None),
        }
        .run()
    }

    #[test]
    fn roundtrip_timestamp_timezoned() {
        Test {
            input: timestamp_seconds_array(
                [
                    // row group 1
                    Some(1),
                    None,
                    Some(3),
                    // row group 2
                    Some(9),
                    Some(5),
                    None,
                    // row group 3
                    None,
                    None,
                    None,
                ],
                Some("UTC"),
            ),
            expected_min: timestamp_seconds_array([Some(1), Some(5), None], Some("UTC")),
            expected_max: timestamp_seconds_array([Some(3), Some(9), None], Some("UTC")),
        }
        .run();

        Test {
            input: timestamp_milliseconds_array(
                [
                    // row group 1
                    Some(1),
                    None,
                    Some(3),
                    // row group 2
                    Some(9),
                    Some(5),
                    None,
                    // row group 3
                    None,
                    None,
                    None,
                ],
                Some("UTC"),
            ),
            expected_min: timestamp_milliseconds_array(
                [Some(1), Some(5), None],
                Some("UTC"),
            ),
            expected_max: timestamp_milliseconds_array(
                [Some(3), Some(9), None],
                Some("UTC"),
            ),
        }
        .run();

        Test {
            input: timestamp_microseconds_array(
                [
                    // row group 1
                    Some(1),
                    None,
                    Some(3),
                    // row group 2
                    Some(9),
                    Some(5),
                    None,
                    // row group 3
                    None,
                    None,
                    None,
                ],
                Some("UTC"),
            ),
            expected_min: timestamp_microseconds_array(
                [Some(1), Some(5), None],
                Some("UTC"),
            ),
            expected_max: timestamp_microseconds_array(
                [Some(3), Some(9), None],
                Some("UTC"),
            ),
        }
        .run();

        Test {
            input: timestamp_nanoseconds_array(
                [
                    // row group 1
                    Some(1),
                    None,
                    Some(3),
                    // row group 2
                    Some(9),
                    Some(5),
                    None,
                    // row group 3
                    None,
                    None,
                    None,
                ],
                Some("UTC"),
            ),
            expected_min: timestamp_nanoseconds_array(
                [Some(1), Some(5), None],
                Some("UTC"),
            ),
            expected_max: timestamp_nanoseconds_array(
                [Some(3), Some(9), None],
                Some("UTC"),
            ),
        }
        .run()
    }

    #[test]
    fn roundtrip_decimal() {
        Test {
            input: Arc::new(
                Decimal128Array::from(vec![
                    // row group 1
                    Some(100),
                    None,
                    Some(22000),
                    // row group 2
                    Some(500000),
                    Some(330000),
                    None,
                    // row group 3
                    None,
                    None,
                    None,
                ])
                .with_precision_and_scale(9, 2)
                .unwrap(),
            ),
            expected_min: Arc::new(
                Decimal128Array::from(vec![Some(100), Some(330000), None])
                    .with_precision_and_scale(9, 2)
                    .unwrap(),
            ),
            expected_max: Arc::new(
                Decimal128Array::from(vec![Some(22000), Some(500000), None])
                    .with_precision_and_scale(9, 2)
                    .unwrap(),
            ),
        }
        .run();

        Test {
            input: Arc::new(
                Decimal256Array::from(vec![
                    // row group 1
                    Some(i256::from(100)),
                    None,
                    Some(i256::from(22000)),
                    // row group 2
                    Some(i256::MAX),
                    Some(i256::MIN),
                    None,
                    // row group 3
                    None,
                    None,
                    None,
                ])
                .with_precision_and_scale(76, 76)
                .unwrap(),
            ),
            expected_min: Arc::new(
                Decimal256Array::from(vec![Some(i256::from(100)), Some(i256::MIN), None])
                    .with_precision_and_scale(76, 76)
                    .unwrap(),
            ),
            expected_max: Arc::new(
                Decimal256Array::from(vec![
                    Some(i256::from(22000)),
                    Some(i256::MAX),
                    None,
                ])
                .with_precision_and_scale(76, 76)
                .unwrap(),
            ),
        }
        .run()
    }

    #[test]
    fn roundtrip_utf8() {
        Test {
            input: utf8_array([
                // row group 1
                Some("A"),
                None,
                Some("Q"),
                // row group 2
                Some("ZZ"),
                Some("AA"),
                None,
                // row group 3
                None,
                None,
                None,
            ]),
            expected_min: utf8_array([Some("A"), Some("AA"), None]),
            expected_max: utf8_array([Some("Q"), Some("ZZ"), None]),
        }
        .run()
    }

    #[test]
    fn roundtrip_struct() {
        let mut test = Test {
            input: struct_array(vec![
                // row group 1
                (Some(true), Some(1)),
                (None, None),
                (Some(true), Some(3)),
                // row group 2
                (Some(true), Some(0)),
                (Some(false), Some(5)),
                (None, None),
                // row group 3
                (None, None),
                (None, None),
                (None, None),
            ]),
            expected_min: struct_array(vec![
                (Some(true), Some(1)),
                (Some(true), Some(0)),
                (None, None),
            ]),

            expected_max: struct_array(vec![
                (Some(true), Some(3)),
                (Some(true), Some(0)),
                (None, None),
            ]),
        };
        // Due to https://github.com/apache/datafusion/issues/8334,
        // statistics for struct arrays are not supported
        test.expected_min =
            new_null_array(test.input.data_type(), test.expected_min.len());
        test.expected_max =
            new_null_array(test.input.data_type(), test.expected_min.len());
        test.run()
    }

    #[test]
    fn roundtrip_binary() {
        Test {
            input: Arc::new(BinaryArray::from_opt_vec(vec![
                // row group 1
                Some(b"A"),
                None,
                Some(b"Q"),
                // row group 2
                Some(b"ZZ"),
                Some(b"AA"),
                None,
                // row group 3
                None,
                None,
                None,
            ])),
            expected_min: Arc::new(BinaryArray::from_opt_vec(vec![
                Some(b"A"),
                Some(b"AA"),
                None,
            ])),
            expected_max: Arc::new(BinaryArray::from_opt_vec(vec![
                Some(b"Q"),
                Some(b"ZZ"),
                None,
            ])),
        }
        .run()
    }

    #[test]
    fn roundtrip_date32() {
        Test {
            input: date32_array(vec![
                // row group 1
                Some("2021-01-01"),
                None,
                Some("2021-01-03"),
                // row group 2
                Some("2021-01-01"),
                Some("2021-01-05"),
                None,
                // row group 3
                None,
                None,
                None,
            ]),
            expected_min: date32_array(vec![
                Some("2021-01-01"),
                Some("2021-01-01"),
                None,
            ]),
            expected_max: date32_array(vec![
                Some("2021-01-03"),
                Some("2021-01-05"),
                None,
            ]),
        }
        .run()
    }

    #[test]
    fn roundtrip_date64() {
        Test {
            input: date64_array(vec![
                // row group 1
                Some("2021-01-01"),
                None,
                Some("2021-01-03"),
                // row group 2
                Some("2021-01-01"),
                Some("2021-01-05"),
                None,
                // row group 3
                None,
                None,
                None,
            ]),
            expected_min: date64_array(vec![
                Some("2021-01-01"),
                Some("2021-01-01"),
                None,
            ]),
            expected_max: date64_array(vec![
                Some("2021-01-03"),
                Some("2021-01-05"),
                None,
            ]),
        }
        .run()
    }

    #[test]
    fn roundtrip_large_binary_array() {
        let input: Vec<Option<&[u8]>> = vec![
            // row group 1
            Some(b"A"),
            None,
            Some(b"Q"),
            // row group 2
            Some(b"ZZ"),
            Some(b"AA"),
            None,
            // row group 3
            None,
            None,
            None,
        ];

        let expected_min: Vec<Option<&[u8]>> = vec![Some(b"A"), Some(b"AA"), None];
        let expected_max: Vec<Option<&[u8]>> = vec![Some(b"Q"), Some(b"ZZ"), None];

        Test {
            input: large_binary_array(input),
            expected_min: large_binary_array(expected_min),
            expected_max: large_binary_array(expected_max),
        }
        .run();
    }

    #[test]
    fn struct_and_non_struct() {
        // Ensures that statistics for an array that appears *after* a struct
        // array are not wrong
        let struct_col = struct_array(vec![
            // row group 1
            (Some(true), Some(1)),
            (None, None),
            (Some(true), Some(3)),
        ]);
        let int_col = i32_array([Some(100), Some(200), Some(300)]);
        let expected_min = i32_array([Some(100)]);
        let expected_max = i32_array(vec![Some(300)]);

        // use a name that shadows a name in the struct column
        match struct_col.data_type() {
            DataType::Struct(fields) => {
                assert_eq!(fields.get(1).unwrap().name(), "int_col")
            }
            _ => panic!("unexpected data type for struct column"),
        };

        let input_batch = RecordBatch::try_from_iter([
            ("struct_col", struct_col),
            ("int_col", int_col),
        ])
        .unwrap();

        let schema = input_batch.schema();

        let metadata = parquet_metadata(schema.clone(), input_batch);
        let parquet_schema = metadata.file_metadata().schema_descr();

        // read the int_col statistics
        let (idx, _) = parquet_column(parquet_schema, &schema, "int_col").unwrap();
        assert_eq!(idx, 2);

        let row_groups = metadata.row_groups();
        let converter =
            StatisticsConverter::try_new("int_col", &schema, parquet_schema).unwrap();

        let min = converter.row_group_mins(row_groups.iter()).unwrap();
        assert_eq!(
            &min,
            &expected_min,
            "Min. Statistics\n\n{}\n\n",
            DisplayStats(row_groups)
        );

        let max = converter.row_group_maxes(row_groups.iter()).unwrap();
        assert_eq!(
            &max,
            &expected_max,
            "Max. Statistics\n\n{}\n\n",
            DisplayStats(row_groups)
        );
    }

    #[test]
    fn nan_in_stats() {
        // /parquet-testing/data/nan_in_stats.parquet
        // row_groups: 1
        // "x": Double({min: Some(1.0), max: Some(NaN), distinct_count: None, null_count: 0, min_max_deprecated: false, min_max_backwards_compatible: false})

        TestFile::new("nan_in_stats.parquet")
            .with_column(ExpectedColumn {
                name: "x",
                expected_min: Arc::new(Float64Array::from(vec![Some(1.0)])),
                expected_max: Arc::new(Float64Array::from(vec![Some(f64::NAN)])),
            })
            .run();
    }

    #[test]
    fn alltypes_plain() {
        // /parquet-testing/data/datapage_v1-snappy-compressed-checksum.parquet
        // row_groups: 1
        // (has no statistics)
        TestFile::new("alltypes_plain.parquet")
            // No column statistics should be read as NULL, but with the right type
            .with_column(ExpectedColumn {
                name: "id",
                expected_min: i32_array([None]),
                expected_max: i32_array([None]),
            })
            .with_column(ExpectedColumn {
                name: "bool_col",
                expected_min: bool_array([None]),
                expected_max: bool_array([None]),
            })
            .run();
    }

    #[test]
    fn alltypes_tiny_pages() {
        // /parquet-testing/data/alltypes_tiny_pages.parquet
        // row_groups: 1
        // "id": Int32({min: Some(0), max: Some(7299), distinct_count: None, null_count: 0, min_max_deprecated: false, min_max_backwards_compatible: false})
        // "bool_col": Boolean({min: Some(false), max: Some(true), distinct_count: None, null_count: 0, min_max_deprecated: false, min_max_backwards_compatible: false})
        // "tinyint_col": Int32({min: Some(0), max: Some(9), distinct_count: None, null_count: 0, min_max_deprecated: false, min_max_backwards_compatible: false})
        // "smallint_col": Int32({min: Some(0), max: Some(9), distinct_count: None, null_count: 0, min_max_deprecated: false, min_max_backwards_compatible: false})
        // "int_col": Int32({min: Some(0), max: Some(9), distinct_count: None, null_count: 0, min_max_deprecated: false, min_max_backwards_compatible: false})
        // "bigint_col": Int64({min: Some(0), max: Some(90), distinct_count: None, null_count: 0, min_max_deprecated: false, min_max_backwards_compatible: false})
        // "float_col": Float({min: Some(0.0), max: Some(9.9), distinct_count: None, null_count: 0, min_max_deprecated: false, min_max_backwards_compatible: false})
        // "double_col": Double({min: Some(0.0), max: Some(90.89999999999999), distinct_count: None, null_count: 0, min_max_deprecated: false, min_max_backwards_compatible: false})
        // "date_string_col": ByteArray({min: Some(ByteArray { data: "01/01/09" }), max: Some(ByteArray { data: "12/31/10" }), distinct_count: None, null_count: 0, min_max_deprecated: false, min_max_backwards_compatible: false})
        // "string_col": ByteArray({min: Some(ByteArray { data: "0" }), max: Some(ByteArray { data: "9" }), distinct_count: None, null_count: 0, min_max_deprecated: false, min_max_backwards_compatible: false})
        // "timestamp_col": Int96({min: None, max: None, distinct_count: None, null_count: 0, min_max_deprecated: true, min_max_backwards_compatible: true})
        // "year": Int32({min: Some(2009), max: Some(2010), distinct_count: None, null_count: 0, min_max_deprecated: false, min_max_backwards_compatible: false})
        // "month": Int32({min: Some(1), max: Some(12), distinct_count: None, null_count: 0, min_max_deprecated: false, min_max_backwards_compatible: false})
        TestFile::new("alltypes_tiny_pages.parquet")
            .with_column(ExpectedColumn {
                name: "id",
                expected_min: i32_array([Some(0)]),
                expected_max: i32_array([Some(7299)]),
            })
            .with_column(ExpectedColumn {
                name: "bool_col",
                expected_min: bool_array([Some(false)]),
                expected_max: bool_array([Some(true)]),
            })
            .with_column(ExpectedColumn {
                name: "tinyint_col",
                expected_min: i8_array([Some(0)]),
                expected_max: i8_array([Some(9)]),
            })
            .with_column(ExpectedColumn {
                name: "smallint_col",
                expected_min: i16_array([Some(0)]),
                expected_max: i16_array([Some(9)]),
            })
            .with_column(ExpectedColumn {
                name: "int_col",
                expected_min: i32_array([Some(0)]),
                expected_max: i32_array([Some(9)]),
            })
            .with_column(ExpectedColumn {
                name: "bigint_col",
                expected_min: i64_array([Some(0)]),
                expected_max: i64_array([Some(90)]),
            })
            .with_column(ExpectedColumn {
                name: "float_col",
                expected_min: f32_array([Some(0.0)]),
                expected_max: f32_array([Some(9.9)]),
            })
            .with_column(ExpectedColumn {
                name: "double_col",
                expected_min: f64_array([Some(0.0)]),
                expected_max: f64_array([Some(90.89999999999999)]),
            })
            .with_column(ExpectedColumn {
                name: "date_string_col",
                expected_min: utf8_array([Some("01/01/09")]),
                expected_max: utf8_array([Some("12/31/10")]),
            })
            .with_column(ExpectedColumn {
                name: "string_col",
                expected_min: utf8_array([Some("0")]),
                expected_max: utf8_array([Some("9")]),
            })
            // File has no min/max for timestamp_col
            .with_column(ExpectedColumn {
                name: "timestamp_col",
                expected_min: timestamp_nanoseconds_array([None], None),
                expected_max: timestamp_nanoseconds_array([None], None),
            })
            .with_column(ExpectedColumn {
                name: "year",
                expected_min: i32_array([Some(2009)]),
                expected_max: i32_array([Some(2010)]),
            })
            .with_column(ExpectedColumn {
                name: "month",
                expected_min: i32_array([Some(1)]),
                expected_max: i32_array([Some(12)]),
            })
            .run();
    }

    #[test]
    fn fixed_length_decimal_legacy() {
        // /parquet-testing/data/fixed_length_decimal_legacy.parquet
        // row_groups: 1
        // "value": FixedLenByteArray({min: Some(FixedLenByteArray(ByteArray { data: Some(ByteBufferPtr { data: b"\0\0\0\0\0\xc8" }) })), max: Some(FixedLenByteArray(ByteArray { data: "\0\0\0\0\t`" })), distinct_count: None, null_count: 0, min_max_deprecated: true, min_max_backwards_compatible: true})

        TestFile::new("fixed_length_decimal_legacy.parquet")
            .with_column(ExpectedColumn {
                name: "value",
                expected_min: Arc::new(
                    Decimal128Array::from(vec![Some(200)])
                        .with_precision_and_scale(13, 2)
                        .unwrap(),
                ),
                expected_max: Arc::new(
                    Decimal128Array::from(vec![Some(2400)])
                        .with_precision_and_scale(13, 2)
                        .unwrap(),
                ),
            })
            .run();
    }

    const ROWS_PER_ROW_GROUP: usize = 3;

    /// Writes the input batch into a parquet file, with every every three rows as
    /// their own row group, and compares the min/maxes to the expected values
    struct Test {
        input: ArrayRef,
        expected_min: ArrayRef,
        expected_max: ArrayRef,
    }

    impl Test {
        fn run(self) {
            let Self {
                input,
                expected_min,
                expected_max,
            } = self;

            let input_batch = RecordBatch::try_from_iter([("c1", input)]).unwrap();

            let schema = input_batch.schema();

            let metadata = parquet_metadata(schema.clone(), input_batch);
            let parquet_schema = metadata.file_metadata().schema_descr();

            let row_groups = metadata.row_groups();

            for field in schema.fields() {
                if field.data_type().is_nested() {
                    let lookup = parquet_column(parquet_schema, &schema, field.name());
                    assert_eq!(lookup, None);
                    continue;
                }

                let converter =
                    StatisticsConverter::try_new(field.name(), &schema, parquet_schema)
                        .unwrap();

                assert_eq!(converter.arrow_field, field.as_ref());

                let mins = converter.row_group_mins(row_groups.iter()).unwrap();
                assert_eq!(
                    &mins,
                    &expected_min,
                    "Min. Statistics\n\n{}\n\n",
                    DisplayStats(row_groups)
                );

                let maxes = converter.row_group_maxes(row_groups.iter()).unwrap();
                assert_eq!(
                    &maxes,
                    &expected_max,
                    "Max. Statistics\n\n{}\n\n",
                    DisplayStats(row_groups)
                );
            }
        }
    }

    /// Write the specified batches out as parquet and return the metadata
    fn parquet_metadata(schema: SchemaRef, batch: RecordBatch) -> Arc<ParquetMetaData> {
        let props = WriterProperties::builder()
            .set_statistics_enabled(EnabledStatistics::Chunk)
            .set_max_row_group_size(ROWS_PER_ROW_GROUP)
            .build();

        let mut buffer = Vec::new();
        let mut writer = ArrowWriter::try_new(&mut buffer, schema, Some(props)).unwrap();
        writer.write(&batch).unwrap();
        writer.close().unwrap();

        let reader = ArrowReaderBuilder::try_new(Bytes::from(buffer)).unwrap();
        reader.metadata().clone()
    }

    /// Formats the statistics nicely for display
    struct DisplayStats<'a>(&'a [RowGroupMetaData]);
    impl<'a> std::fmt::Display for DisplayStats<'a> {
        fn fmt(&self, f: &mut std::fmt::Formatter<'_>) -> std::fmt::Result {
            let row_groups = self.0;
            writeln!(f, "  row_groups: {}", row_groups.len())?;
            for rg in row_groups {
                for col in rg.columns() {
                    if let Some(statistics) = col.statistics() {
                        writeln!(f, "   {}: {:?}", col.column_path(), statistics)?;
                    }
                }
            }
            Ok(())
        }
    }

    struct ExpectedColumn {
        name: &'static str,
        expected_min: ArrayRef,
        expected_max: ArrayRef,
    }

    /// Reads statistics out of the specified, and compares them to the expected values
    struct TestFile {
        file_name: &'static str,
        expected_columns: Vec<ExpectedColumn>,
    }

    impl TestFile {
        fn new(file_name: &'static str) -> Self {
            Self {
                file_name,
                expected_columns: Vec::new(),
            }
        }

        fn with_column(mut self, column: ExpectedColumn) -> Self {
            self.expected_columns.push(column);
            self
        }

        /// Reads the specified parquet file and validates that the expected min/max
        /// values for the specified columns are as expected.
        fn run(self) {
            let path = PathBuf::from(parquet_test_data()).join(self.file_name);
            let file = std::fs::File::open(path).unwrap();
            let reader = ArrowReaderBuilder::try_new(file).unwrap();
            let arrow_schema = reader.schema();
            let metadata = reader.metadata();
            let row_groups = metadata.row_groups();
            let parquet_schema = metadata.file_metadata().schema_descr();

            for expected_column in self.expected_columns {
                let ExpectedColumn {
                    name,
                    expected_min,
                    expected_max,
                } = expected_column;

                let converter =
                    StatisticsConverter::try_new(name, arrow_schema, parquet_schema)
                        .unwrap();
                let actual_min = converter.row_group_mins(row_groups.iter()).unwrap();
                assert_eq!(&expected_min, &actual_min, "column {name}");

                let actual_max = converter.row_group_maxes(row_groups.iter()).unwrap();
                assert_eq!(&expected_max, &actual_max, "column {name}");
            }
        }
    }

    fn bool_array(input: impl IntoIterator<Item = Option<bool>>) -> ArrayRef {
        let array: BooleanArray = input.into_iter().collect();
        Arc::new(array)
    }

    fn i8_array(input: impl IntoIterator<Item = Option<i8>>) -> ArrayRef {
        let array: Int8Array = input.into_iter().collect();
        Arc::new(array)
    }

    fn i16_array(input: impl IntoIterator<Item = Option<i16>>) -> ArrayRef {
        let array: Int16Array = input.into_iter().collect();
        Arc::new(array)
    }

    fn i32_array(input: impl IntoIterator<Item = Option<i32>>) -> ArrayRef {
        let array: Int32Array = input.into_iter().collect();
        Arc::new(array)
    }

    fn i64_array(input: impl IntoIterator<Item = Option<i64>>) -> ArrayRef {
        let array: Int64Array = input.into_iter().collect();
        Arc::new(array)
    }

    fn f32_array(input: impl IntoIterator<Item = Option<f32>>) -> ArrayRef {
        let array: Float32Array = input.into_iter().collect();
        Arc::new(array)
    }

    fn f64_array(input: impl IntoIterator<Item = Option<f64>>) -> ArrayRef {
        let array: Float64Array = input.into_iter().collect();
        Arc::new(array)
    }

    fn timestamp_seconds_array(
        input: impl IntoIterator<Item = Option<i64>>,
        timzezone: Option<&str>,
    ) -> ArrayRef {
        let array: TimestampSecondArray = input.into_iter().collect();
        match timzezone {
            Some(tz) => Arc::new(array.with_timezone(tz)),
            None => Arc::new(array),
        }
    }

    fn timestamp_milliseconds_array(
        input: impl IntoIterator<Item = Option<i64>>,
        timzezone: Option<&str>,
    ) -> ArrayRef {
        let array: TimestampMillisecondArray = input.into_iter().collect();
        match timzezone {
            Some(tz) => Arc::new(array.with_timezone(tz)),
            None => Arc::new(array),
        }
    }

    fn timestamp_microseconds_array(
        input: impl IntoIterator<Item = Option<i64>>,
        timzezone: Option<&str>,
    ) -> ArrayRef {
        let array: TimestampMicrosecondArray = input.into_iter().collect();
        match timzezone {
            Some(tz) => Arc::new(array.with_timezone(tz)),
            None => Arc::new(array),
        }
    }

    fn timestamp_nanoseconds_array(
        input: impl IntoIterator<Item = Option<i64>>,
        timzezone: Option<&str>,
    ) -> ArrayRef {
        let array: TimestampNanosecondArray = input.into_iter().collect();
        match timzezone {
            Some(tz) => Arc::new(array.with_timezone(tz)),
            None => Arc::new(array),
        }
    }

    fn utf8_array<'a>(input: impl IntoIterator<Item = Option<&'a str>>) -> ArrayRef {
        let array: StringArray = input
            .into_iter()
            .map(|s| s.map(|s| s.to_string()))
            .collect();
        Arc::new(array)
    }

    // returns a struct array with columns "bool_col" and "int_col" with the specified values
    fn struct_array(input: Vec<(Option<bool>, Option<i32>)>) -> ArrayRef {
        let boolean: BooleanArray = input.iter().map(|(b, _i)| b).collect();
        let int: Int32Array = input.iter().map(|(_b, i)| i).collect();

        let nullable = true;
        let struct_array = StructArray::from(vec![
            (
                Arc::new(Field::new("bool_col", DataType::Boolean, nullable)),
                Arc::new(boolean) as ArrayRef,
            ),
            (
                Arc::new(Field::new("int_col", DataType::Int32, nullable)),
                Arc::new(int) as ArrayRef,
            ),
        ]);
        Arc::new(struct_array)
    }

    fn date32_array<'a>(input: impl IntoIterator<Item = Option<&'a str>>) -> ArrayRef {
        let array = Date32Array::from(
            input
                .into_iter()
                .map(|s| Date32Type::parse(s.unwrap_or_default()))
                .collect::<Vec<_>>(),
        );
        Arc::new(array)
    }

    fn date64_array<'a>(input: impl IntoIterator<Item = Option<&'a str>>) -> ArrayRef {
        let array = Date64Array::from(
            input
                .into_iter()
                .map(|s| Date64Type::parse(s.unwrap_or_default()))
                .collect::<Vec<_>>(),
        );
        Arc::new(array)
    }

    fn large_binary_array<'a>(
        input: impl IntoIterator<Item = Option<&'a [u8]>>,
    ) -> ArrayRef {
        let array =
            LargeBinaryArray::from(input.into_iter().collect::<Vec<Option<&[u8]>>>());

        Arc::new(array)
    }
}<|MERGE_RESOLUTION|>--- conflicted
+++ resolved
@@ -600,7 +600,6 @@
     Index::DOUBLE,
     f64
 );
-<<<<<<< HEAD
 
 macro_rules! get_decimal_page_stats_iterator {
     ($iterator_type: ident, $func: ident, $stat_value_type: ident, $convert_func: ident) => {
@@ -714,8 +713,6 @@
     i256,
     from_bytes_to_i256
 );
-
-=======
 make_data_page_stats_iterator!(
     MinByteArrayDataPageStatsIterator,
     |x: &PageIndex<ByteArray>| { x.min.clone() },
@@ -728,7 +725,7 @@
     Index::BYTE_ARRAY,
     ByteArray
 );
->>>>>>> 64b8eeaf
+
 macro_rules! get_data_page_statistics {
     ($stat_type_prefix: ident, $data_type: ident, $iterator: ident) => {
         paste! {
